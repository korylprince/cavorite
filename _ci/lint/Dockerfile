--- conflicted
+++ resolved
@@ -3,9 +3,6 @@
 
 COPY . .
 
-<<<<<<< HEAD
-=======
 ENV GOFLAGS=-buildvcs=false
 
->>>>>>> 61765282
 ENTRYPOINT golangci-lint run -v --timeout=10m